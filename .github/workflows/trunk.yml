name: trunk

on:
  push:
    branches:
      - main
      - release/*
    tags:
      - ciflow/trunk/*
  pull_request:
    paths:
      - .ci/docker/ci_commit_pins/pytorch.txt
      - .ci/scripts/**
  workflow_dispatch:

concurrency:
  group: ${{ github.workflow }}-${{ github.event.pull_request.number || github.sha }}-${{ github.event_name == 'workflow_dispatch' }}-${{ github.event_name == 'schedule' }}
  cancel-in-progress: true

jobs:
  gather-models:
    runs-on: ubuntu-22.04
    outputs:
      models: ${{ steps.gather-models.outputs.models }}
    steps:
      - uses: actions/checkout@v3
        with:
          submodules: 'false'
      - uses: actions/setup-python@v4
        with:
          python-version: '3.10'
      - name: Extract the list of models to test
        id: gather-models
        run: |
          set -eux

          PYTHONPATH="${PWD}" python .ci/scripts/gather_test_models.py --target-os macos --event "${GITHUB_EVENT_NAME}"

  test-models-macos:
    name: test-models-macos
    uses: pytorch/test-infra/.github/workflows/macos_job.yml@main
    needs: gather-models
    strategy:
      matrix: ${{ fromJSON(needs.gather-models.outputs.models) }}
      fail-fast: false
    with:
      runner: ${{ matrix.runner }}
      python-version: '3.11'
      submodules: 'true'
      ref: ${{ github.event_name == 'pull_request' && github.event.pull_request.head.sha || github.sha }}
      timeout: ${{ matrix.timeout }}
      script: |
        MODEL_NAME=${{ matrix.model }}
        BUILD_TOOL=${{ matrix.build-tool }}
        BACKEND=${{ matrix.backend }}
        DEMO_BACKEND_DELEGATION=${{ matrix.demo_backend_delegation }}

        bash .ci/scripts/setup-conda.sh
        # Setup MacOS dependencies as there is no Docker support on MacOS atm
        PYTHON_EXECUTABLE=python ${CONDA_RUN} bash .ci/scripts/setup-macos.sh "${BUILD_TOOL}"
        # Build and test executorch
        PYTHON_EXECUTABLE=python ${CONDA_RUN} bash .ci/scripts/test_model.sh "${MODEL_NAME}" "${BUILD_TOOL}" "${BACKEND}" "${DEMO_BACKEND_DELEGATION}"

  test-custom-ops-macos:
    name: test-custom-ops-macos
    uses: pytorch/test-infra/.github/workflows/macos_job.yml@main
    strategy:
      matrix:
        include:
          - build-tool: cmake
      fail-fast: false
    with:
      runner: macos-m1-stable
      python-version: '3.11'
      submodules: 'true'
      ref: ${{ github.event_name == 'pull_request' && github.event.pull_request.head.sha || github.sha }}
      script: |
        BUILD_TOOL=${{ matrix.build-tool }}

        bash .ci/scripts/setup-conda.sh
        # Setup MacOS dependencies as there is no Docker support on MacOS atm
        PYTHON_EXECUTABLE=python ${CONDA_RUN} bash .ci/scripts/setup-macos.sh "${BUILD_TOOL}"
        # Build and test custom ops
        PYTHON_EXECUTABLE=python ${CONDA_RUN} bash examples/portable/custom_ops/test_custom_ops.sh "${BUILD_TOOL}"

  test-selective-build-macos:
    name: test-selective-build-macos
    uses: pytorch/test-infra/.github/workflows/macos_job.yml@main
    strategy:
      matrix:
        include:
          - build-tool: cmake
      fail-fast: false
    with:
      runner: macos-m1-stable
      python-version: '3.11'
      submodules: 'true'
      ref: ${{ github.event_name == 'pull_request' && github.event.pull_request.head.sha || github.sha }}
      script: |
        BUILD_TOOL=${{ matrix.build-tool }}

        bash .ci/scripts/setup-conda.sh
        # Setup MacOS dependencies as there is no Docker support on MacOS atm
        PYTHON_EXECUTABLE=python ${CONDA_RUN} bash .ci/scripts/setup-macos.sh "${BUILD_TOOL}"
        # Build and test selective build
        PYTHON_EXECUTABLE=python ${CONDA_RUN} bash examples/selective_build/test_selective_build.sh "${BUILD_TOOL}"

  test-demo-backend-delegation:
    name: test-demo-backend-delegation
    uses: pytorch/test-infra/.github/workflows/linux_job_v2.yml@main
    permissions:
      id-token: write
      contents: read
    strategy:
      matrix:
        include:
          - build-tool: buck2
          - build-tool: cmake
      fail-fast: false
    with:
      runner: linux.2xlarge
      docker-image: executorch-ubuntu-22.04-clang12
      submodules: 'true'
      ref: ${{ github.event_name == 'pull_request' && github.event.pull_request.head.sha || github.sha }}
      script: |
        # The generic Linux job chooses to use base env, not the one setup by the image
        CONDA_ENV=$(conda env list --json | jq -r ".envs | .[-1]")
        conda activate "${CONDA_ENV}"

        BUILD_TOOL=${{ matrix.build-tool }}
        PYTHON_EXECUTABLE=python bash .ci/scripts/setup-linux.sh "${BUILD_TOOL}"
        # Test selective build
        PYTHON_EXECUTABLE=python bash examples/portable/scripts/test_demo_backend_delegation.sh "${BUILD_TOOL}"

  test-arm-backend-delegation:
    name: test-arm-backend-delegation
    uses: pytorch/test-infra/.github/workflows/linux_job_v2.yml@main
    permissions:
      id-token: write
      contents: read
    with:
      runner: linux.2xlarge
      docker-image: executorch-ubuntu-22.04-arm-sdk
      submodules: 'true'
      ref: ${{ github.event_name == 'pull_request' && github.event.pull_request.head.sha || github.sha }}
      timeout: 90
      script: |
        # The generic Linux job chooses to use base env, not the one setup by the image
        CONDA_ENV=$(conda env list --json | jq -r ".envs | .[-1]")
        conda activate "${CONDA_ENV}"

        source .ci/scripts/utils.sh
        install_executorch "use-pt-pinned-commit"

        .ci/scripts/setup-arm-baremetal-tools.sh

        # Increase number of files user can monitor to bypass buck failures.
        # Hopefully this is high enough for this setup.
        sudo sysctl fs.inotify.max_user_watches=1048576 # 1024 * 1024

        # Test ethos-u delegate examples with run.sh
        backends/arm/test/test_arm_baremetal.sh test_run_ethosu_fvp


  test-arm-reference-delegation:
    name: test-arm-reference-delegation
    uses: pytorch/test-infra/.github/workflows/linux_job_v2.yml@main
    permissions:
      id-token: write
      contents: read
    with:
      runner: linux.2xlarge
      docker-image: executorch-ubuntu-22.04-arm-sdk
      submodules: 'true'
      ref: ${{ github.event_name == 'pull_request' && github.event.pull_request.head.sha || github.sha }}
      timeout: 90
      script: |
        # The generic Linux job chooses to use base env, not the one setup by the image
        CONDA_ENV=$(conda env list --json | jq -r ".envs | .[-1]")
        conda activate "${CONDA_ENV}"

        source .ci/scripts/utils.sh
        install_executorch "use-pt-pinned-commit"

        .ci/scripts/setup-arm-baremetal-tools.sh

        # Run arm unit tests using the simulator
        backends/arm/test/test_arm_baremetal.sh test_pytest_ethosu_fvp

  test-coreml-delegate:
    name: test-coreml-delegate
    uses: pytorch/test-infra/.github/workflows/macos_job.yml@main
    with:
      runner: macos-13-xlarge
      python-version: '3.11'
      submodules: 'true'
      ref: ${{ github.event_name == 'pull_request' && github.event.pull_request.head.sha || github.sha }}
      timeout: 90
      script: |
        BUILD_TOOL=cmake

        bash .ci/scripts/setup-conda.sh
        # Setup MacOS dependencies as there is no Docker support on MacOS atm
        GITHUB_RUNNER=1 PYTHON_EXECUTABLE=python ${CONDA_RUN} bash .ci/scripts/setup-macos.sh "${BUILD_TOOL}"
        # Build and test coreml delegate
        PYTHON_EXECUTABLE=python ${CONDA_RUN} bash backends/apple/coreml/scripts/build_all.sh

  test-pybind-build-macos:
    name: test-pybind-build-macos
    uses: pytorch/test-infra/.github/workflows/macos_job.yml@main
    strategy:
      matrix:
        include:
          - build-tool: cmake
      fail-fast: false
    with:
      runner: macos-m1-stable
      python-version: '3.11'
      submodules: 'true'
      ref: ${{ github.event_name == 'pull_request' && github.event.pull_request.head.sha || github.sha }}
      timeout: 180
      script: |
        bash .ci/scripts/setup-conda.sh

        # build module for executorch.extension.pybindings.portable_lib
        BUILD_TOOL=${{ matrix.build-tool }}
        EXECUTORCH_BUILD_PYBIND=ON PYTHON_EXECUTABLE=python ${CONDA_RUN} bash .ci/scripts/setup-macos.sh "${BUILD_TOOL}"

        # see if we can import the module successfully
        ${CONDA_RUN} python -c "from executorch.extension.pybindings import portable_lib; print('success!')"

  test-llama-runner-macos:
    name: test-llama-runner-mac
    uses: pytorch/test-infra/.github/workflows/macos_job.yml@main
    strategy:
      matrix:
        dtype: [fp32]
        mode: [portable, xnnpack+kv+custom, mps, coreml, xnnpack+custom+quantize_kv]
        include:
          - dtype: bf16
            mode: portable
          - dtype: bf16
            mode: custom
      fail-fast: false
    with:
      runner: macos-m1-stable
      python-version: '3.11'
      submodules: 'true'
      ref: ${{ github.event_name == 'pull_request' && github.event.pull_request.head.sha || github.sha }}
      timeout: 900
      script: |

        DTYPE=${{ matrix.dtype }}
        MODE=${{ matrix.mode }}

        bash .ci/scripts/setup-conda.sh

        # Setup executorch
        PYTHON_EXECUTABLE=python ${CONDA_RUN} bash .ci/scripts/setup-macos.sh cmake

        if [[ "${MODE}" == "mps" ]]; then
          # Install mps delegate
          PYTHON_EXECUTABLE=python ${CONDA_RUN} bash backends/apple/mps/install_requirements.sh
          echo "Finishing installing mps."
        elif [[ "${MODE}" == "coreml" ]]; then
          # Install coreml delegate
          PYTHON_EXECUTABLE=python ${CONDA_RUN} bash backends/apple/coreml/scripts/install_requirements.sh
          echo "Finishing installing coreml."
        fi

        # Install requirements for export_llama
        PYTHON_EXECUTABLE=python ${CONDA_RUN} bash examples/models/llama/install_requirements.sh
        # Test llama2
        PYTHON_EXECUTABLE=python ${CONDA_RUN} bash .ci/scripts/test_llama.sh -model stories110M -build_tool cmake -dtype "${DTYPE}" -mode "${MODE}"

  # # TODO(jackzhxng): Runner consistently runs out of memory before test finishes. Try to find a more powerful runner.
  # test-llava-runner-macos:
  #   name: test-llava-runner-macos
  #   uses: pytorch/test-infra/.github/workflows/macos_job.yml@main
  #   strategy:
  #     fail-fast: false
  #   with:
  #     runner: macos-14-xlarge
  #     python-version: '3.11'
  #     submodules: 'true'
  #     ref: ${{ github.event_name == 'pull_request' && github.event.pull_request.head.sha || github.sha }}
  #     timeout: 900
  #     script: |
  #       BUILD_TOOL=cmake

  #       bash .ci/scripts/setup-conda.sh
  #       # Setup MacOS dependencies as there is no Docker support on MacOS atm
  #       GITHUB_RUNNER=1 PYTHON_EXECUTABLE=python ${CONDA_RUN} bash .ci/scripts/setup-macos.sh "${BUILD_TOOL}"

  #       # install Llava requirements
  #       ${CONDA_RUN} bash examples/models/llama/install_requirements.sh
  #       ${CONDA_RUN} bash examples/models/llava/install_requirements.sh

  #       # run python unittest
  #       ${CONDA_RUN} python -m unittest examples.models.llava.test.test_llava

  #       # run e2e (export, tokenizer and runner)
  #       PYTHON_EXECUTABLE=python ${CONDA_RUN} bash .ci/scripts/test_llava.sh

  test-qnn-model:
    name: test-qnn-model
    uses: pytorch/test-infra/.github/workflows/linux_job_v2.yml@main
    permissions:
      id-token: write
      contents: read
    strategy:
      matrix:
        dtype: [fp32]
        model: [dl3, mv3, mv2, ic4, ic3, vit]
      fail-fast: false
    with:
      runner: linux.2xlarge
      docker-image: executorch-ubuntu-22.04-qnn-sdk
      submodules: 'true'
      ref: ${{ github.event_name == 'pull_request' && github.event.pull_request.head.sha || github.sha }}
      timeout: 900
      script: |
        # The generic Linux job chooses to use base env, not the one setup by the image
        CONDA_ENV=$(conda env list --json | jq -r ".envs | .[-1]")
        conda activate "${CONDA_ENV}"
        PYTHON_EXECUTABLE=python bash .ci/scripts/setup-linux.sh cmake
        PYTHON_EXECUTABLE=python bash .ci/scripts/setup-qnn-deps.sh
        PYTHON_EXECUTABLE=python bash .ci/scripts/build-qnn-sdk.sh
        PYTHON_EXECUTABLE=python bash .ci/scripts/test_model.sh ${{ matrix.model }} "cmake" "qnn"

  test-apple-model:
    name: test-apple-model
    uses: pytorch/test-infra/.github/workflows/macos_job.yml@main
    strategy:
      fail-fast: false
    with:
      runner: macos-m1-stable
      python-version: '3.11'
      submodules: 'true'
      ref: ${{ github.event_name == 'pull_request' && github.event.pull_request.head.sha || github.sha }}
      timeout: 90
      script: |
        BUILD_TOOL=cmake

        bash .ci/scripts/setup-conda.sh

        # Setup MacOS dependencies as there is no Docker support on MacOS atm
        PYTHON_EXECUTABLE=python ${CONDA_RUN} bash .ci/scripts/setup-macos.sh "${BUILD_TOOL}"
        PYTHON_EXECUTABLE=python ${CONDA_RUN} bash backends/apple/coreml/scripts/install_requirements.sh
        echo "Finishing installing coreml."
        PYTHON_EXECUTABLE=python ${CONDA_RUN} bash backends/apple/mps/install_requirements.sh
        echo "Finishing installing mps."

        # Build and test coreml model
        MODELS=(mv3 ic4 resnet50 edsr mobilebert w2l)
        for MODEL_NAME in "${MODELS[@]}"; do
          echo "::group::Exporting coreml model: $MODEL_NAME"
          PYTHON_EXECUTABLE=python ${CONDA_RUN} bash .ci/scripts/test_model.sh "${MODEL_NAME}" "${BUILD_TOOL}" "coreml"
          echo "::endgroup::"

          echo "::group::Exporting mps model: $MODEL_NAME"
          PYTHON_EXECUTABLE=python ${CONDA_RUN} bash .ci/scripts/test_model.sh "${MODEL_NAME}" "${BUILD_TOOL}" "mps"
          echo "::endgroup::"
        done

  test-huggingface-transformers:
    # NB: Don't run this on fork PRs because they won't have access to the secret and would fail anyway
    if: ${{ !github.event.pull_request.head.repo.fork }}
    name: test-huggingface-transformers
    uses: pytorch/test-infra/.github/workflows/linux_job_v2.yml@main
    permissions:
      id-token: write
      contents: read
    secrets: inherit
    strategy:
      matrix:
        hf_model_id: [
          google/gemma-2-2b,
          Qwen/Qwen2.5-0.5B,
          HuggingFaceTB/SmolLM2-135M,
          meta-llama/Llama-3.2-1B,
          allenai/OLMo-1B-hf
        ]
      fail-fast: false
    with:
      secrets-env: EXECUTORCH_HF_TOKEN
      runner: linux.2xlarge.memory
      docker-image: executorch-ubuntu-22.04-clang12
      submodules: 'true'
      ref: ${{ github.event_name == 'pull_request' && github.event.pull_request.head.sha || github.sha }}
      timeout: 90
      script: |
        echo "::group::Set up ExecuTorch"
        # The generic Linux job chooses to use base env, not the one setup by the image
        CONDA_ENV=$(conda env list --json | jq -r ".envs | .[-1]")
        conda activate "${CONDA_ENV}"
        PYTHON_EXECUTABLE=python bash .ci/scripts/setup-linux.sh cmake
<<<<<<< HEAD

        echo "Installing libexecutorch.a, libextension_module.so, libportable_ops_lib.a"
        rm -rf cmake-out
        cmake \
            -DCMAKE_INSTALL_PREFIX=cmake-out \
            -DCMAKE_PREFIX_PATH="$(python -c 'import torch as _; print(_.__path__[0])')" \
            -DCMAKE_BUILD_TYPE=Release \
            -DEXECUTORCH_BUILD_EXTENSION_DATA_LOADER=ON \
            -DEXECUTORCH_BUILD_EXTENSION_MODULE=ON \
            -DEXECUTORCH_BUILD_EXTENSION_TENSOR=ON \
            -DEXECUTORCH_BUILD_KERNELS_CUSTOM=ON \
            -DEXECUTORCH_BUILD_KERNELS_OPTIMIZED=ON \
            -DEXECUTORCH_BUILD_KERNELS_QUANTIZED=ON \
            -DEXECUTORCH_BUILD_XNNPACK=ON \
            -DPYTHON_EXECUTABLE=python \
            -Bcmake-out .
        cmake --build cmake-out -j9 --target install --config Release

        echo "Build llama runner"
        dir="examples/models/llama"
        cmake \
            -DCMAKE_INSTALL_PREFIX=cmake-out \
            -DCMAKE_BUILD_TYPE=Release \
            -DCMAKE_PREFIX_PATH="$(python -c 'import torch as _; print(_.__path__[0])')" \
            -DEXECUTORCH_BUILD_KERNELS_CUSTOM=ON \
            -DEXECUTORCH_BUILD_KERNELS_OPTIMIZED=ON \
            -DEXECUTORCH_BUILD_KERNELS_QUANTIZED=ON \
            -DEXECUTORCH_BUILD_XNNPACK=ON \
            -DPYTHON_EXECUTABLE=python \
            -Bcmake-out/${dir} \
            ${dir}
        cmake --build cmake-out/${dir} -j9 --config Release
=======
>>>>>>> 745be4e6
        echo "::endgroup::"

        echo "::group::Set up Hugging Face"
        pip install -U "huggingface_hub[cli]"
        huggingface-cli login --token $SECRET_EXECUTORCH_HF_TOKEN
        git clone https://github.com/huggingface/optimum-executorch
        cd optimum-executorch
        # There is no release yet, for CI stability, always test from the same commit on main
        git checkout 6a7e83f3eee2976fa809335bfb78a45b1ea1cb25
        pip install .
        pip install accelerate sentencepiece
        pip list
        echo "::endgroup::"

        echo "::group::Export and Run ${{ matrix.hf_model_id }}"
        # Pass matrix variable as environment variable
        export MODEL_ID="${{ matrix.hf_model_id }}"
        python -c "
        import os
        from optimum.executorch import ExecuTorchModelForCausalLM
        from transformers import AutoTokenizer

        model_id = os.getenv('MODEL_ID')
        print(f'Loading model: {model_id}')
        model = ExecuTorchModelForCausalLM.from_pretrained(model_id, recipe='xnnpack')
        tokenizer = AutoTokenizer.from_pretrained(model_id)
        generated_text = model.text_generation(
          tokenizer=tokenizer,
          prompt='Simply put, the theory of relativity states that',
          max_seq_len=64
        )
        print(generated_text)
        "
        echo "::endgroup::"


  test-llama-runner-qnn-linux:
    name: test-llama-runner-qnn-linux
    uses: pytorch/test-infra/.github/workflows/linux_job_v2.yml@main
    permissions:
      id-token: write
      contents: read
    strategy:
      matrix:
        dtype: [fp32]
        pt2e_quantize: [qnn_16a16w, qnn_8a8w]
        mode: [qnn]
      fail-fast: false
    with:
      runner: linux.2xlarge
      docker-image: executorch-ubuntu-22.04-qnn-sdk
      submodules: 'true'
      ref: ${{ github.event_name == 'pull_request' && github.event.pull_request.head.sha || github.sha }}
      timeout: 900
      script: |
        # The generic Linux job chooses to use base env, not the one setup by the image
        CONDA_ENV=$(conda env list --json | jq -r ".envs | .[-1]")
        conda activate "${CONDA_ENV}"

        BUILD_TOOL="cmake"
        DTYPE=${{ matrix.dtype }}
        MODE=${{ matrix.mode }}
        PT2E_QUANTIZE=${{ matrix.pt2e_quantize }}

        PYTHON_EXECUTABLE=python bash .ci/scripts/setup-qnn-deps.sh
        PYTHON_EXECUTABLE=python bash .ci/scripts/build-qnn-sdk.sh

        # Setup executorch
        PYTHON_EXECUTABLE=python bash .ci/scripts/setup-linux.sh "${BUILD_TOOL}"
        # Install requirements for export_llama
        PYTHON_EXECUTABLE=python bash examples/models/llama/install_requirements.sh
        # Test llama2
        PYTHON_EXECUTABLE=python bash .ci/scripts/test_llama.sh -model stories110M -build_tool "${BUILD_TOOL}" -mode "${MODE}" -dtype "${DTYPE}" -pt2e_quantize "${PT2E_QUANTIZE}"

  unittest-release:
    uses: ./.github/workflows/_unittest.yml
    permissions:
      id-token: write
      contents: read
    with:
      build-mode: Release
      build-tool: cmake
      docker-image: executorch-ubuntu-22.04-clang12<|MERGE_RESOLUTION|>--- conflicted
+++ resolved
@@ -159,7 +159,7 @@
         sudo sysctl fs.inotify.max_user_watches=1048576 # 1024 * 1024
 
         # Test ethos-u delegate examples with run.sh
-        backends/arm/test/test_arm_baremetal.sh test_run_ethosu_fvp
+        backends/arm/test/test_arm_baremetal.sh test_full_ethosu_fvp
 
 
   test-arm-reference-delegation:
@@ -395,41 +395,6 @@
         CONDA_ENV=$(conda env list --json | jq -r ".envs | .[-1]")
         conda activate "${CONDA_ENV}"
         PYTHON_EXECUTABLE=python bash .ci/scripts/setup-linux.sh cmake
-<<<<<<< HEAD
-
-        echo "Installing libexecutorch.a, libextension_module.so, libportable_ops_lib.a"
-        rm -rf cmake-out
-        cmake \
-            -DCMAKE_INSTALL_PREFIX=cmake-out \
-            -DCMAKE_PREFIX_PATH="$(python -c 'import torch as _; print(_.__path__[0])')" \
-            -DCMAKE_BUILD_TYPE=Release \
-            -DEXECUTORCH_BUILD_EXTENSION_DATA_LOADER=ON \
-            -DEXECUTORCH_BUILD_EXTENSION_MODULE=ON \
-            -DEXECUTORCH_BUILD_EXTENSION_TENSOR=ON \
-            -DEXECUTORCH_BUILD_KERNELS_CUSTOM=ON \
-            -DEXECUTORCH_BUILD_KERNELS_OPTIMIZED=ON \
-            -DEXECUTORCH_BUILD_KERNELS_QUANTIZED=ON \
-            -DEXECUTORCH_BUILD_XNNPACK=ON \
-            -DPYTHON_EXECUTABLE=python \
-            -Bcmake-out .
-        cmake --build cmake-out -j9 --target install --config Release
-
-        echo "Build llama runner"
-        dir="examples/models/llama"
-        cmake \
-            -DCMAKE_INSTALL_PREFIX=cmake-out \
-            -DCMAKE_BUILD_TYPE=Release \
-            -DCMAKE_PREFIX_PATH="$(python -c 'import torch as _; print(_.__path__[0])')" \
-            -DEXECUTORCH_BUILD_KERNELS_CUSTOM=ON \
-            -DEXECUTORCH_BUILD_KERNELS_OPTIMIZED=ON \
-            -DEXECUTORCH_BUILD_KERNELS_QUANTIZED=ON \
-            -DEXECUTORCH_BUILD_XNNPACK=ON \
-            -DPYTHON_EXECUTABLE=python \
-            -Bcmake-out/${dir} \
-            ${dir}
-        cmake --build cmake-out/${dir} -j9 --config Release
-=======
->>>>>>> 745be4e6
         echo "::endgroup::"
 
         echo "::group::Set up Hugging Face"
