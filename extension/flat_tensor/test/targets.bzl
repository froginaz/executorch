load("@fbsource//xplat/executorch/build:runtime_wrapper.bzl", "runtime")

def define_common_targets(is_fbcode=False):
    """Defines targets that should be shared between fbcode and xplat.

    The directory containing this targets.bzl file should also contain both
    TARGETS and BUCK files that call this function.
    """

    runtime.cxx_test(
        name = "flat_tensor_header_test",
        srcs = [
            "flat_tensor_header_test.cpp",
        ],
        deps = [
            "//executorch/extension/flat_tensor/serialize:flat_tensor_header",
        ],
    )

    runtime.cxx_test(
        name = "serialize_cpp_test",
        srcs = [
            "test_serialize.cpp",
        ],
        deps = [
            "//executorch/extension/flat_tensor/serialize:serialize_cpp",
            "//executorch/extension/flat_tensor/serialize:generated_headers",
            "//executorch/extension/flat_tensor/serialize:flat_tensor_header",
            "//executorch/extension/tensor:tensor",
        ],
    )

    if not runtime.is_oss and is_fbcode:
        modules_env = {
            # The tests use this var to find the program file to load. This uses
            # an fbcode target path because the authoring/export tools
            # intentionally don't work in xplat (since they're host-only tools).
            "ET_MODULE_LINEAR_PROGRAM": "$(location fbcode//executorch/test/models:exported_programs_with_data_separated[ModuleLinear.pte])",
            "ET_MODULE_LINEAR_DATA": "$(location fbcode//executorch/test/models:exported_programs_with_data_separated[ModuleLinear.ptd])",
        }

        runtime.cxx_test(
<<<<<<< HEAD
            name = "data_map",
            srcs = [
                "data_map_test.cpp",
            ],
            deps = [
                "//executorch/extension/data_loader:file_data_loader",
                "//executorch/extension/flat_tensor:data_map",
=======
            name = "flat_tensor_data_map",
            srcs = [
                "flat_tensor_data_map_test.cpp",
            ],
            deps = [
                "//executorch/extension/data_loader:file_data_loader",
                "//executorch/extension/flat_tensor:flat_tensor_data_map",
>>>>>>> 8ee637eb
                "//executorch/extension/flat_tensor/serialize:flat_tensor_header",
                "//executorch/extension/flat_tensor/serialize:generated_headers",
                "//executorch/extension/flat_tensor/serialize:schema",
                "//executorch/runtime/core:named_data_map",
                "//executorch/runtime/core/exec_aten:lib",
            ],
            env = modules_env,
        )<|MERGE_RESOLUTION|>--- conflicted
+++ resolved
@@ -40,15 +40,6 @@
         }
 
         runtime.cxx_test(
-<<<<<<< HEAD
-            name = "data_map",
-            srcs = [
-                "data_map_test.cpp",
-            ],
-            deps = [
-                "//executorch/extension/data_loader:file_data_loader",
-                "//executorch/extension/flat_tensor:data_map",
-=======
             name = "flat_tensor_data_map",
             srcs = [
                 "flat_tensor_data_map_test.cpp",
@@ -56,7 +47,6 @@
             deps = [
                 "//executorch/extension/data_loader:file_data_loader",
                 "//executorch/extension/flat_tensor:flat_tensor_data_map",
->>>>>>> 8ee637eb
                 "//executorch/extension/flat_tensor/serialize:flat_tensor_header",
                 "//executorch/extension/flat_tensor/serialize:generated_headers",
                 "//executorch/extension/flat_tensor/serialize:schema",
