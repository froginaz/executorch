--- conflicted
+++ resolved
@@ -71,13 +71,8 @@
 }
 
 } // namespace util
-<<<<<<< HEAD
 namespace vec = ::at::vec;
-using Tensor = exec_aten::Tensor;
-=======
-namespace vec = ::executorch::vec;
 using Tensor = ::executorch::aten::Tensor;
->>>>>>> 17b3c639
 
 namespace {
 
