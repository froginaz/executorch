--- conflicted
+++ resolved
@@ -38,41 +38,6 @@
   const int vec_size = 1 << log2_vec_size;
   for (int ii = 0; ii < vec_size; ++ii) {
     out[ii] *= inv_sqrt;
-  }
-}
-
-// Normalization step: divide by sqrt(1 << log2_vec_size). Similar
-// to fast_sqrt above, if N is even, then the maximum-precision way
-// to do this is right-shift by log2_vec_size / 2. If N is odd, we
-// still do the right-shift, and then we have an extra division by
-// sqrt(2) that we perform by making use of a sufficiently accurate
-// rational approximation. Our initial idea was to divide by sqrt(2)
-// by adjusting the quantization scale, but that would cause this
-// function to tend to increase the magnitude of the elements of
-// vec, which would resulting in clipping and therefore accuracy
-// loss, especially compounded over 30+ transformer layers.
-void quantized_normalize_after_fht(
-    const int32_t* tmp,
-    int16_t* out,
-    int log2_vec_size,
-    int vec_size) {
-  const int log2_sqrt_vec_size = log2_vec_size / 2;
-  constexpr int32_t qmin = -(1 << 15) + 1;
-  constexpr int32_t qmax = -qmin;
-  if (log2_vec_size % 2 != 0) {
-    // 408 / 577 - 1.0 / sqrt(2) ~= 1.062e-0.6, which should be close enough.
-    static const int32_t inv_sqrt_2_numerator = 408;
-    static const int32_t inv_sqrt_2_denominator = 577;
-    for (int ii = 0; ii < vec_size; ++ii) {
-      const auto val_over_sqrt_vec_size =
-          (tmp[ii] * inv_sqrt_2_numerator / inv_sqrt_2_denominator) >>
-          log2_sqrt_vec_size;
-      out[ii] = std::clamp(val_over_sqrt_vec_size, qmin, qmax);
-    }
-  } else {
-    for (int ii = 0; ii < vec_size; ++ii) {
-      out[ii] = std::clamp(tmp[ii] >> log2_sqrt_vec_size, qmin, qmax);
-    }
   }
 }
 
@@ -128,35 +93,7 @@
 // scale)
 void fast_hadamard_transform_symmetric_quantized_s16(
     int16_t* vec,
-<<<<<<< HEAD
-    int log2_vec_size) {
-  if (log2_vec_size == 0) {
-    return;
-  }
-
-  const int vec_size = 1 << log2_vec_size;
-  // We perform log2_vec_size rounds where each round's maximum output
-  // is at most double the maximum input, so we can at most multiply
-  // the maximum input by vec_size. Performing intermediate arithmetic
-  // in 32-bit precision should prevent overflow, since 16 +
-  // log2_vec_size should be much less than 32.
-  auto tmp = std::make_unique<int32_t[]>(vec_size);
-  std::copy(vec, vec + vec_size, tmp.get());
-
-  // Per the function-level comment above, we can ignore the
-  // quantization scale, so we just delegate to the usual unnormalized
-  // implementation.
-  // NOTE: if we need this to be fast on CPU, we can use FFHT to
-  // generate fht_uint32 similar to fht_float.
-  internal::fast_hadamard_transform_unnormalized_simple_impl(
-      tmp.get(), log2_vec_size);
-
-  internal::quantized_normalize_after_fht(
-      tmp.get(), vec, log2_vec_size, vec_size);
-}
-=======
     int log2_vec_size);
->>>>>>> fbf7c78c
 
 // Like fast_hadamard_transform, but vec must be of length 28 * (1 <<
 // log2_vec_size) and the transform is computed by interpreting vec as
@@ -180,26 +117,6 @@
 // details.
 void fast_hadamard_transform_symmetric_quantized_s16_28N(
     int16_t* vec,
-    int log2_vec_size) {
-  if (log2_vec_size == 0) {
-    return;
-  }
-  const int vec_size = (1 << log2_vec_size);
-
-  auto tmp = std::make_unique<int32_t[]>(vec_size);
-  std::copy(vec, vec + vec_size * 28, tmp.get());
-
-  for (int ii = 0; ii < 28; ++ii) {
-    internal::fast_hadamard_transform_unnormalized_simple_impl(
-        &tmp[ii * vec_size], log2_vec_size);
-  }
-
-  for (int ii = 0; ii < vec_size; ++ii) {
-    hadamard_mult_28_strided(&tmp[ii], vec_size);
-  }
-
-  internal::quantized_normalize_after_fht(
-      tmp.get(), vec, log2_vec_size, vec_size * 28);
-}
+    int log2_vec_size);
 
 } // namespace executorch