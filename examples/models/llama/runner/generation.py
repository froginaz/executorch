--- conflicted
+++ resolved
@@ -53,38 +53,23 @@
         max_batch_size: int,
         use_kv_cache: bool,
         vocab_size: int,
-<<<<<<< HEAD
-=======
-        has_full_logits: bool = False,
->>>>>>> ad158526
         device: str = "cpu",
     ):
         """
         Constructor.
-<<<<<<< HEAD
-=======
-
->>>>>>> ad158526
+
         Args:
         tokenizer_path: path to tokenizer.model file.
         max_seq_len: max length of the output sequence, after which the output will be clipped.
         max_batch_size: max batch size.
         use_kv_cache: whether to use a KV cache.
         vocab_size: number of items in the vocab.
-<<<<<<< HEAD
-=======
-        has_full_logits: whether the model returns the full logits or only returns the last logit.
->>>>>>> ad158526
         device: device to run the runner on.
         """
         self.max_seq_len = max_seq_len
         self.max_batch_size = max_batch_size
         self.use_kv_cache = use_kv_cache
         self.tokenizer = get_tokenizer(tokenizer_path)
-<<<<<<< HEAD
-=======
-        self.has_full_logits = has_full_logits
->>>>>>> ad158526
         self.device = device
         assert vocab_size == self.tokenizer.n_words
 
@@ -140,14 +125,7 @@
                 )
 
             # If the logits aren't already clipped to only contain the last logit, clip them.
-<<<<<<< HEAD
             current_token = next_token(logits, temperature, top_p)
-=======
-            if self.has_full_logits:
-                current_token = next_token(logits[:, -1, :], temperature, top_p)
-            else:
-                current_token = next_token(logits, temperature, top_p)
->>>>>>> ad158526
             tokens.append(current_token)
 
             if current_token == self.tokenizer.eos_id or (
