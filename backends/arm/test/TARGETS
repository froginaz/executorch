--- conflicted
+++ resolved
@@ -39,24 +39,7 @@
     ]
 )
 
-<<<<<<< HEAD
 runtime.python_library(
-    name = "common",
-    srcs = ["common.py"],
-    deps = [
-        ":runner_utils",
-        "//executorch/backends/xnnpack/test/tester:tester",
-        "//executorch/backends/arm:arm_backend",
-        "//executorch/exir:lib",
-        "//executorch/exir/backend:compile_spec_schema",
-        "fbsource//third-party/pypi/pytest:pytest",
-    ]
-)
-
-runtime.python_library(
-=======
-python_library(
->>>>>>> a5750fb3
     name = "arm_tester",
     srcs = glob(["tester/*.py"]),
     deps = [
