--- conflicted
+++ resolved
@@ -40,96 +40,13 @@
         out,
         indices);
   }
-<<<<<<< HEAD
-
-  template <executorch::aten::ScalarType DTYPE>
-  void test_4d_dtype() {
-    torch::executor::testing::TensorFactory<DTYPE> tf;
-    torch::executor::testing::TensorFactory<executorch::aten::ScalarType::Long>
-        tfLong;
-
-    executorch::aten::Tensor self = tf.make(
-        {2, 3, 5, 5},
-        {28.75,   -38.875, -7.0,    -13.5,   70.75,   53.75,   69.625,  97.375,
-         25.375,  99.5,    -72.125, -87.25,  79.25,   42.0,    -24.75,  -15.5,
-         12.5,    -86.0,   85.5,    -0.25,   67.125,  77.0,    53.375,  -61.125,
-         50.0,    3.875,   42.25,   -37.375, 51.0,    -60.875, 87.0,    32.25,
-         73.5,    68.875,  -84.375, -98.75,  -30.125, 94.25,   1.625,   -86.25,
-         -56.5,   -68.0,   74.25,   -51.25,  8.125,   71.375,  -53.125, 4.875,
-         77.5,    -89.875, 4.5,     -46.5,   -46.375, -92.625, -85.5,   -23.0,
-         -8.875,  -12.0,   -46.625, -88.625, 66.75,   87.75,   90.25,   -45.0,
-         -78.125, 63.25,   28.75,   28.125,  -30.375, 17.75,   -16.0,   5.0,
-         11.125,  88.625,  -47.625, 72.25,   32.0,    -7.625,  61.625,  -63.125,
-         -22.75,  83.125,  -40.375, -78.25,  49.5,    -39.125, -89.625, 47.875,
-         -61.375, 7.75,    16.875,  -96.375, -22.5,   8.5,     74.25,   12.75,
-         90.125,  73.875,  -71.75,  -10.0,   41.25,   1.125,   10.375,  -34.625,
-         29.75,   -27.5,   26.625,  81.0,    -8.875,  17.625,  84.375,  -23.625,
-         -53.875, -26.0,   -67.375, -90.75,  16.375,  45.625,  99.5,    56.25,
-         -87.625, -65.5,   -79.75,  31.875,  79.75,   6.375,   44.625,  -55.25,
-         -5.5,    -68.875, -38.625, 54.125,  -3.125,  5.75,    29.25,   -39.5,
-         26.75,   68.25,   -24.625, -53.0,   51.0,    90.625,  65.375,  43.875,
-         90.875,  -41.625, 99.875,  6.375,   -31.25,  -94.0});
-    ::std::vector<int64_t> kernel_size_vec = {2, 2};
-    executorch::aten::ArrayRef<int64_t> kernel_size =
-        executorch::aten::ArrayRef<int64_t>(
-            kernel_size_vec.data(), kernel_size_vec.size());
-    ::std::vector<int64_t> stride_vec = {1, 1};
-    executorch::aten::ArrayRef<int64_t> stride =
-        executorch::aten::ArrayRef<int64_t>(
-            stride_vec.data(), stride_vec.size());
-    ::std::vector<int64_t> padding_vec = {0, 0};
-    executorch::aten::ArrayRef<int64_t> padding =
-        executorch::aten::ArrayRef<int64_t>(
-            padding_vec.data(), padding_vec.size());
-    ::std::vector<int64_t> dilation_vec = {1, 1};
-    executorch::aten::ArrayRef<int64_t> dilation =
-        executorch::aten::ArrayRef<int64_t>(
-            dilation_vec.data(), dilation_vec.size());
-    bool ceil_mode = false;
-    executorch::aten::Tensor out = tf.zeros({2, 3, 4, 4});
-    executorch::aten::Tensor indices = tfLong.zeros({2, 3, 4, 4});
-    executorch::aten::Tensor out_expected = tf.make(
-        {2, 3, 4, 4},
-        {69.625,  97.375, 97.375, 99.5,    69.625, 97.375, 97.375, 99.5,
-         12.5,    79.25,  85.5,   85.5,    77.0,   77.0,   85.5,   85.5,
-         87.0,    73.5,   73.5,   68.875,  87.0,   94.25,  94.25,  68.875,
-         -30.125, 94.25,  94.25,  8.125,   71.375, 74.25,  77.5,   77.5,
-         4.5,     -8.875, -12.0,  -46.625, 87.75,  90.25,  90.25,  -45.0,
-         87.75,   90.25,  90.25,  17.75,   63.25,  28.75,  88.625, 88.625,
-         83.125,  83.125, 61.625, 61.625,  83.125, 83.125, 47.875, 49.5,
-         16.875,  47.875, 47.875, 74.25,   90.125, 90.125, 73.875, 74.25,
-         41.25,   81.0,   81.0,   29.75,   84.375, 81.0,   81.0,   17.625,
-         84.375,  45.625, 99.5,   99.5,    16.375, 45.625, 99.5,   99.5,
-         54.125,  54.125, 5.75,   29.25,   54.125, 68.25,  68.25,  29.25,
-         90.625,  90.625, 68.25,  90.875,  99.875, 99.875, 65.375, 90.875});
-    executorch::aten::Tensor indices_expected = tfLong.make(
-        {2, 3, 4, 4},
-        {6, 7, 7, 9, 6,  7,  7,  9,  16, 12, 18, 18, 21, 21, 18, 18,
-         5, 7, 7, 8, 5,  12, 12, 8,  11, 12, 12, 19, 20, 17, 23, 23,
-         0, 6, 7, 8, 11, 12, 12, 13, 11, 12, 12, 19, 15, 16, 23, 23,
-         6, 6, 3, 3, 6,  6,  12, 9,  15, 12, 12, 19, 21, 21, 22, 19,
-         0, 7, 7, 4, 10, 7,  7,  9,  10, 17, 18, 18, 16, 17, 18, 18,
-         6, 6, 8, 9, 6,  12, 12, 9,  16, 16, 12, 19, 21, 21, 17, 19});
-    op_max_pool2d_with_indices_out(
-        self, kernel_size, stride, padding, dilation, ceil_mode, out, indices);
-    EXPECT_TENSOR_CLOSE(out, out_expected);
-    EXPECT_TENSOR_CLOSE(indices, indices_expected);
-  }
 };
 
 TEST_F(OpMaxPool2DWithIndicesOutTest, SanityTest4D) {
-#define TEST_ENTRY(ctype, dtype) \
-  test_4d_dtype<executorch::aten::ScalarType::dtype>();
-  ET_FORALL_FLOATHBF16_TYPES(TEST_ENTRY);
-#undef TEST_ENTRY
-=======
-};
-
-TEST_F(OpMaxPool2DWithIndicesOutTest, SanityTest4D) {
-  torch::executor::testing::TensorFactory<exec_aten::ScalarType::Float> tfFloat;
-  torch::executor::testing::TensorFactory<exec_aten::ScalarType::Long> tfLong;
-
-  exec_aten::Tensor self = tfFloat.make(
+  torch::executor::testing::TensorFactory<executorch::aten::ScalarType::Float> tfFloat;
+  torch::executor::testing::TensorFactory<executorch::aten::ScalarType::Long> tfLong;
+
+  executorch::aten::Tensor self = tfFloat.make(
       {2, 3, 5, 5},
       {28.75,   -38.875, -7.0,    -13.5,   70.75,   53.75,   69.625,  97.375,
        25.375,  99.5,    -72.125, -87.25,  79.25,   42.0,    -24.75,  -15.5,
@@ -151,21 +68,21 @@
        26.75,   68.25,   -24.625, -53.0,   51.0,    90.625,  65.375,  43.875,
        90.875,  -41.625, 99.875,  6.375,   -31.25,  -94.0});
   ::std::vector<int64_t> kernel_size_vec = {2, 2};
-  exec_aten::ArrayRef<int64_t> kernel_size = exec_aten::ArrayRef<int64_t>(
+  executorch::aten::ArrayRef<int64_t> kernel_size = executorch::aten::ArrayRef<int64_t>(
       kernel_size_vec.data(), kernel_size_vec.size());
   ::std::vector<int64_t> stride_vec = {1, 1};
-  exec_aten::ArrayRef<int64_t> stride =
-      exec_aten::ArrayRef<int64_t>(stride_vec.data(), stride_vec.size());
+  executorch::aten::ArrayRef<int64_t> stride =
+      executorch::aten::ArrayRef<int64_t>(stride_vec.data(), stride_vec.size());
   ::std::vector<int64_t> padding_vec = {0, 0};
-  exec_aten::ArrayRef<int64_t> padding =
-      exec_aten::ArrayRef<int64_t>(padding_vec.data(), padding_vec.size());
+  executorch::aten::ArrayRef<int64_t> padding =
+      executorch::aten::ArrayRef<int64_t>(padding_vec.data(), padding_vec.size());
   ::std::vector<int64_t> dilation_vec = {1, 1};
-  exec_aten::ArrayRef<int64_t> dilation =
-      exec_aten::ArrayRef<int64_t>(dilation_vec.data(), dilation_vec.size());
+  executorch::aten::ArrayRef<int64_t> dilation =
+      executorch::aten::ArrayRef<int64_t>(dilation_vec.data(), dilation_vec.size());
   bool ceil_mode = false;
-  exec_aten::Tensor out = tfFloat.zeros({2, 3, 4, 4});
-  exec_aten::Tensor indices = tfLong.zeros({2, 3, 4, 4});
-  exec_aten::Tensor out_expected = tfFloat.make(
+  executorch::aten::Tensor out = tfFloat.zeros({2, 3, 4, 4});
+  executorch::aten::Tensor indices = tfLong.zeros({2, 3, 4, 4});
+  executorch::aten::Tensor out_expected = tfFloat.make(
       {2, 3, 4, 4},
       {69.625, 97.375, 97.375, 99.5,   69.625, 97.375, 97.375,  99.5,   12.5,
        79.25,  85.5,   85.5,   77.0,   77.0,   85.5,   85.5,    87.0,   73.5,
@@ -178,7 +95,7 @@
        84.375, 45.625, 99.5,   99.5,   16.375, 45.625, 99.5,    99.5,   54.125,
        54.125, 5.75,   29.25,  54.125, 68.25,  68.25,  29.25,   90.625, 90.625,
        68.25,  90.875, 99.875, 99.875, 65.375, 90.875});
-  exec_aten::Tensor indices_expected = tfLong.make(
+  executorch::aten::Tensor indices_expected = tfLong.make(
       {2, 3, 4, 4},
       {6, 7, 7, 9, 6,  7,  7,  9,  16, 12, 18, 18, 21, 21, 18, 18,
        5, 7, 7, 8, 5,  12, 12, 8,  11, 12, 12, 19, 20, 17, 23, 23,
@@ -190,7 +107,6 @@
       self, kernel_size, stride, padding, dilation, ceil_mode, out, indices);
   EXPECT_TENSOR_CLOSE(out, out_expected);
   EXPECT_TENSOR_CLOSE(indices, indices_expected);
->>>>>>> a836b641
 }
 
 TEST_F(OpMaxPool2DWithIndicesOutTest, SanityTest4D_2) {
